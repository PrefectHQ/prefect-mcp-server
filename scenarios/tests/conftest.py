--- conflicted
+++ resolved
@@ -14,15 +14,12 @@
 
 @pytest.fixture
 def ai_model() -> str:
-<<<<<<< HEAD
-=======
     if not os.getenv("ANTHROPIC_API_KEY"):
         try:
             load_dotenv()
             assert os.getenv("ANTHROPIC_API_KEY")
         except AssertionError:
             raise ValueError("ANTHROPIC_API_KEY is not set")
->>>>>>> a53f2a5c
     return "anthropic:claude-3-5-sonnet-latest"
 
 
@@ -38,17 +35,9 @@
     ) -> ToolResult:
         return await call_tool_func(name, tool_args, None)
 
-<<<<<<< HEAD
     spy.side_effect = side_effect
     return spy
-=======
-    api_url = get_current_settings().api.url
-    env = {
-        "PREFECT_API_URL": api_url,
-        "PREFECT_API_KEY": "",
-        "PREFECT_HOME": str(temp_home),
-    }
->>>>>>> a53f2a5c
+
 
 
 @pytest.fixture(autouse=True)
